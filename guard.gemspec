# -*- encoding: utf-8 -*-
Kernel.load File.expand_path('../lib/guard/version.rb', __FILE__)

Gem::Specification.new do |s|
  s.name        = 'guard'
  s.version     = Guard::VERSION
  s.platform    = Gem::Platform::RUBY
  s.authors     = ['Thibaud Guillaume-Gentil']
  s.email       = ['thibaud@thibaud.me']
  s.homepage    = 'https://github.com/guard/guard'
  s.summary     = 'Guard keeps an eye on your file modifications'
  s.description = 'Guard is a command line tool to easily handle events on file system modifications.'

  s.required_rubygems_version = '>= 1.3.6'
  s.rubyforge_project = 'guard'

<<<<<<< HEAD
  s.add_dependency 'thor',        '~> 0.14.6'
=======
  s.add_dependency 'thor',     '~> 0.14.6'
  s.add_dependency 'ffi',      '>= 0.5.0'
>>>>>>> 85166208

  s.add_development_dependency 'bundler'
  s.add_development_dependency 'rspec',       '~> 2.7.0'
  s.add_development_dependency 'guard-rspec', '~> 0.5.0'
  s.add_development_dependency 'yard',        '~> 0.7.3'
  s.add_development_dependency 'redcarpet',   '~> 1.17.2'
  s.add_development_dependency 'pry',         '~> 0.9.6.2'

  s.files        = Dir.glob('{bin,images,lib}/**/*') + %w[CHANGELOG.md LICENSE man/guard.1 man/guard.1.html README.md]
  s.executable   = 'guard'
  s.require_path = 'lib'
end<|MERGE_RESOLUTION|>--- conflicted
+++ resolved
@@ -14,12 +14,8 @@
   s.required_rubygems_version = '>= 1.3.6'
   s.rubyforge_project = 'guard'
 
-<<<<<<< HEAD
-  s.add_dependency 'thor',        '~> 0.14.6'
-=======
   s.add_dependency 'thor',     '~> 0.14.6'
   s.add_dependency 'ffi',      '>= 0.5.0'
->>>>>>> 85166208
 
   s.add_development_dependency 'bundler'
   s.add_development_dependency 'rspec',       '~> 2.7.0'
