--- conflicted
+++ resolved
@@ -32,11 +32,7 @@
       if !File.exist?('Guardfile')
         ::Guard::UI.info "Writing new Guardfile to #{ Dir.pwd }/Guardfile"
         FileUtils.cp(GUARDFILE_TEMPLATE, 'Guardfile')
-<<<<<<< HEAD
       elsif guard_name.nil?
-=======
-      else
->>>>>>> cb87a837
         ::Guard::UI.error "Guardfile already exists at #{ Dir.pwd }/Guardfile"
         exit 1
       end
