module Guard

  # The DSL class provides the methods that are used in each `Guardfile` to describe
  # the behaviour of Guard.
  #
  # The main keywords of the DSL are `guard` and `watch`. These are necessary to define
  # the used Guards and the file changes they are watching.
  #
  # You can optionally group the Guards with the `group` keyword and ignore certain paths
  # with the `ignore_paths` keyword.
  #
  # You can set your preferred system notification library with `notification` and pass
  # some optional configuration options for the library. If you don't configure a library,
  # Guard will automatically pick one with default options (if you don't want notifications,
  # specify `:off` as library). @see ::Guard::Notifier for more information about the supported libraries.
  #
  # A more advanced DSL use is the `callback` keyword that allows you to execute arbitrary
  # code before or after any of the `start`, `stop`, `reload`, `run_all` and `run_on_change`
  # Guards' method. You can even insert more hooks inside these methods.
  # Please [checkout the Wiki page](https://github.com/guard/guard/wiki/Hooks-and-callbacks) for more details.
  #
  # The DSL will also evaluate normal Ruby code.
  #
  # There are two possible locations for the `Guardfile`:
  # - The `Guardfile` in the current directory where Guard has been started
  # - The `.Guardfile` in your home directory.
  #
  # In addition, if a user configuration `.guard.rb` in your home directory is found, it will
  # be appended to the current project `Guardfile`.
  #
  # @example A sample of a complex Guardfile
  #
  #   notification :growl
  #
  #   group 'frontend' do
  #     guard 'passenger', :ping => true do
  #       watch('config/application.rb')
  #       watch('config/environment.rb')
  #       watch(%r{^config/environments/.+\.rb})
  #       watch(%r{^config/initializers/.+\.rb})
  #     end
  #
  #     guard 'livereload', :apply_js_live => false do
  #       watch(%r{^app/.+\.(erb|haml)})
  #       watch(%r{^app/helpers/.+\.rb})
  #       watch(%r{^public/javascripts/.+\.js})
  #       watch(%r{^public/stylesheets/.+\.css})
  #       watch(%r{^public/.+\.html})
  #       watch(%r{^config/locales/.+\.yml})
  #     end
  #   end
  #
  #   group 'backend' do
  #     # Reload the bundle when the Gemfile is modified
  #     guard 'bundler' do
  #       watch('Gemfile')
  #     end
  #
  #     # for big project you can fine tune the "timeout" before Spork's launch is considered failed
  #     guard 'spork', :wait => 40 do
  #       watch('Gemfile')
  #       watch('config/application.rb')
  #       watch('config/environment.rb')
  #       watch(%r{^config/environments/.+\.rb})
  #       watch(%r{^config/initializers/.+\.rb})
  #       watch('spec/spec_helper.rb')
  #     end
  #
  #     # use RSpec 2, from the system's gem and with some direct RSpec CLI options
  #     guard 'rspec', :version => 2, :cli => "--color --drb -f doc", :bundler => false do
  #       watch('spec/spec_helper.rb')                                  { "spec" }
  #       watch('app/controllers/application_controller.rb')            { "spec/controllers" }
  #       watch('config/routes.rb')                                     { "spec/routing" }
  #       watch(%r{^spec/support/(controllers|acceptance)_helpers\.rb}) { |m| "spec/#{m[1]}" }
  #       watch(%r{^spec/.+_spec\.rb})
  #
  #       watch(%r{^app/controllers/(.+)_(controller)\.rb}) { |m| ["spec/routing/#{m[1]}_routing_spec.rb", "spec/#{m[2]}s/#{m[1]}_#{m[2]}_spec.rb", "spec/acceptance/#{m[1]}_spec.rb"] }
  #
  #       watch(%r{^app/(.+)\.rb}) { |m| "spec/#{m[1]}_spec.rb" }
  #       watch(%r{^lib/(.+)\.rb}) { |m| "spec/lib/#{m[1]}_spec.rb" }
  #     end
  #   end
  #
  class Dsl
    class << self

      @@options = nil

      # Evaluate the DSL methods in the `Guardfile`.
      #
      # @option options [Array<Symbol,String>] groups the groups to evaluate
      # @option options [String] guardfile the path to a valid Guardfile
      # @option options [String] guardfile_contents a string representing the content of a valid Guardfile
      # @raise [ArgumentError] when options are not a Hash
      #
      def evaluate_guardfile(options = {})
        raise ArgumentError.new('No option hash passed to evaluate_guardfile!') unless options.is_a?(Hash)

        @@options = options.dup

        fetch_guardfile_contents
        instance_eval_guardfile(guardfile_contents_with_user_config)

        UI.error 'No guards found in Guardfile, please add at least one.' if !::Guard.guards.nil? && ::Guard.guards.empty?
      end

      # Re-evaluate the `Guardfile` to update the current Guard configuration.
      #
      def reevaluate_guardfile
        ::Guard.guards.clear
<<<<<<< HEAD
        ::Guard.groups.clear
        ::Guard::Notifier.notifications.clear
=======
        ::Guard.reset_groups
>>>>>>> 39ff6620
        @@options.delete(:guardfile_contents)
        Dsl.evaluate_guardfile(@@options)
        msg = 'Guardfile has been re-evaluated.'
        UI.info(msg)
        Notifier.notify(msg)
      end

      # Evaluate the content of the `Guardfile`.
      #
      # @param [String] contents the content to evaluate.
      #
      def instance_eval_guardfile(contents)
        new.instance_eval(contents, @@options[:guardfile_path], 1)
      rescue
        UI.error "Invalid Guardfile, original error is:\n#{ $! }"
        exit 1
      end

      # Test if the current `Guardfile` contains a specific Guard.
      #
      # @param [String] guard_name the name of the Guard
      # @return [Boolean] whether the Guard has been declared
      #
      def guardfile_include?(guard_name)
        guardfile_contents.match(/^guard\s*\(?\s*['":]#{ guard_name }['"]?/)
      end

      # Read the current `Guardfile` content.
      #
      # @param [String] the path to the Guardfile
      #
      def read_guardfile(guardfile_path)
        @@options[:guardfile_path]     = guardfile_path
        @@options[:guardfile_contents] = File.read(guardfile_path)
      rescue
        UI.error("Error reading file #{ guardfile_path }")
        exit 1
      end

      # Get the content to evaluate and stores it into
      # the options as `:guardfile_contents`.
      #
      def fetch_guardfile_contents
        if @@options[:guardfile_contents]
          UI.info 'Using inline Guardfile.'
          @@options[:guardfile_path] = 'Inline Guardfile'

        elsif @@options[:guardfile]
          if File.exist?(@@options[:guardfile])
            read_guardfile(@@options[:guardfile])
            UI.info "Using Guardfile at #{ @@options[:guardfile] }."
          else
            UI.error "No Guardfile exists at #{ @@options[:guardfile] }."
            exit 1
          end

        else
          if File.exist?(guardfile_default_path)
            read_guardfile(guardfile_default_path)
          else
            UI.error 'No Guardfile found, please create one with `guard init`.'
            exit 1
          end
        end

        unless guardfile_contents_usable?
          UI.error "The command file(#{ @@options[:guardfile] }) seems to be empty."
          exit 1
        end
      end

      # Get the content of the `Guardfile`.
      #
      # @return [String] the Guardfile content
      #
      def guardfile_contents
        @@options ? @@options[:guardfile_contents] : ''
      end

      # Get the content of the `Guardfile` and the global
      # user configuration file.
      #
      # @see #user_config_path
      #
      # @return [String] the Guardfile content
      #
      def guardfile_contents_with_user_config
        config = File.read(user_config_path) if File.exist?(user_config_path)
        [guardfile_contents, config].join("\n")
      end

      # Get the file path to the project `Guardfile`.
      #
      # @return [String] the path to the Guardfile
      #
      def guardfile_path
        @@options ? @@options[:guardfile_path] : ''
      end

      # Tests if the current `Guardfile` content is usable.
      #
      # @return [Boolean] if the Guardfile is usable
      #
      def guardfile_contents_usable?
        guardfile_contents && guardfile_contents.size >= 'guard :a'.size # Smallest Guard definition
      end

      # Gets the default path of the `Guardfile`. This returns the `Guardfile`
      # from the current directory when existing, or the global `.Guardfile`
      # at the home directory.
      #
      # @return [String] the path to the Guardfile
      #
      def guardfile_default_path
        File.exist?(local_guardfile_path) ? local_guardfile_path : home_guardfile_path
      end

      private

      # The path to the `Guardfile` that is located at
      # the directory, where Guard has been started from.
      #
      # @param [String] the path to the local Guardfile
      #
      def local_guardfile_path
        File.join(Dir.pwd, 'Guardfile')
      end

      # The path to the `.Guardfile` that is located at
      # the users home directory.
      #
      # @param [String] the path to ~/.Guardfile
      #
      def home_guardfile_path
        File.expand_path(File.join('~', '.Guardfile'))
      end

      # The path to the user configuration `.guard.rb`
      # that is located at the users home directory.
      #
      # @param [String] the path to ~/.guard.rb
      #
      def user_config_path
        File.expand_path(File.join('~', '.guard.rb'))
      end

    end

    # Set notification options for the system notifications.
    # You can set multiple notification, which allows you to show local
    # system notifications and remote notifications with separate libraries.
    # You can also pass `:off` as library to turn off notifications.
    #
    # @example Define multiple notifications
    #   notification :growl_notify
    #   notification :ruby_gntp, :host => '192.168.1.5'
    #
    # @see Guard::Notifier for available notifier and its options.
    #
    # @param [Symbol, String] notifier the name of the notifier to use
    # @params [Hash] options the notification library options
    #
    def notification(notifier, options = {})
      ::Guard::Notifier.add_notification(notifier.to_sym, options, false)
    end

    # Declares a group of guards to be run with `guard start --group group_name`.
    #
    # @example Declare two groups of Guards
    #
    #   group 'backend' do
    #     guard 'spork'
    #     guard 'rspec'
    #   end
    #
    #   group 'frontend' do
    #     guard 'passenger'
    #     guard 'livereload'
    #   end
    #
    # @param [Symbol, String] name the group's name called from the CLI
    # @param [Hash] options the options accepted by the group
    # @yield a block where you can declare several guards
    #
    # @see Guard.add_group
    # @see Dsl#guard
    # @see Guard::DslDescriber
    #
    def group(name, options = {})
      @groups = @@options[:group] || []
      name    = name.to_sym

      if block_given? && (@groups.empty? || @groups.map(&:to_sym).include?(name))
        ::Guard.add_group(name.to_s.downcase, options)
        @current_group = name

        yield if block_given?

        @current_group = nil
      end
    end

    # Declare a guard to be used when running `guard start`.
    #
    # The name parameter is usually the name of the gem without
    # the 'guard-' prefix.
    #
    # The available options are different for each Guard implementation.
    #
    # @example Declare a Guard
    #
    #   guard 'rspec' do
    #   end
    #
    # @param [String] name the Guard name
    # @param [Hash] options the options accepted by the Guard
    # @yield a block where you can declare several watch patterns and actions
    #
    # @see Guard.add_guard
    # @see Dsl#group
    # @see Dsl#watch
    # @see Guard::DslDescriber
    #
    def guard(name, options = {})
      @watchers  = []
      @callbacks = []

      yield if block_given?

      options.update(:group => (@current_group || :default))
      ::Guard.add_guard(name.to_s.downcase, @watchers, @callbacks, options)
    end

    # Define a pattern to be watched in order to run actions on file modification.
    #
    # @example Declare watchers for a Guard
    #
    #   guard 'rspec' do
    #     watch('spec/spec_helper.rb')
    #     watch(%r{^.+_spec.rb})
    #     watch(%r{^app/controllers/(.+).rb}) { |m| 'spec/acceptance/#{m[1]}s_spec.rb' }
    #   end
    #
    # @param [String, Regexp] pattern the pattern to be watched by the guard
    # @yield a block to be run when the pattern is matched
    # @yieldparam [MatchData] m matches of the pattern
    # @yieldreturn a directory, a filename, an array of directories / filenames, or nothing (can be an arbitrary command)
    #
    # @see Guard::Watcher
    # @see Dsl#guard
    #
    def watch(pattern, &action)
      @watchers << ::Guard::Watcher.new(pattern, action)
    end

    # Define a callback to execute arbitrary code before or after any of
    # the `start`, `stop`, `reload`, `run_all` and `run_on_change` guards' method.
    #
    # @param [Array] args the callback arguments
    # @yield a block with listeners
    #
    # @see Guard::Hook
    #
    def callback(*args, &listener)
      listener, events = args.size > 1 ? args : [listener, args[0]]
      @callbacks << { :events => events, :listener => listener }
    end

    # Ignore certain paths globally.
    #
    # @example Ignore some paths
    #   ignore_paths ".git", ".svn"
    #
    # @param [Array] paths the list of paths to ignore
    #
    # @see Guard::Listener
    #
    def ignore_paths(*paths)
      UI.info "Ignoring paths: #{ paths.join(', ') }"
      ::Guard.listener.ignore_paths.push(*paths)
    end

  end
end<|MERGE_RESOLUTION|>--- conflicted
+++ resolved
@@ -107,13 +107,8 @@
       # Re-evaluate the `Guardfile` to update the current Guard configuration.
       #
       def reevaluate_guardfile
-        ::Guard.guards.clear
-<<<<<<< HEAD
-        ::Guard.groups.clear
+        ::Guard.reset_groups
         ::Guard::Notifier.notifications.clear
-=======
-        ::Guard.reset_groups
->>>>>>> 39ff6620
         @@options.delete(:guardfile_contents)
         Dsl.evaluate_guardfile(@@options)
         msg = 'Guardfile has been re-evaluated.'
