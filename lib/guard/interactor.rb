module Guard

  # The Guard interactor is a Pry REPL with a Guard
  # specific command set.
  #
  class Interactor

    require 'pry'

    require 'guard'
    require 'guard/ui'

    require 'guard/commands/all'
    require 'guard/commands/change'
    require 'guard/commands/notification'
    require 'guard/commands/pause'
    require 'guard/commands/reload'
    require 'guard/commands/scope'
    require 'guard/commands/show'

    # The default Ruby script to configure Guard Pry if the option `:guard_rc` is not defined.
    GUARD_RC     = '~/.guardrc'

    # The default Guard Pry history file if the option `:history_file` is not defined.
    HISTORY_FILE = '~/.guard_history'

    # List of shortcuts for each interactor command
    SHORTCUTS = {
      :help         => 'h',
      :reload       => 'r',
      :change       => 'c',
      :show         => 's',
      :scope        => 'o',
      :notification => 'n',
      :pause        => 'p',
      :exit         => 'e',
      :quit         => 'q'
    }

    class << self

      # Get the interactor options
      #
      # @return [Hash] the options
      #
      def options
        @options ||= { }
      end

      # Set the interactor options
      #
      # @param [Hash] options the interactor options
      # @option options [String] :guard_rc the Ruby script to configure Guard Pry
      # @option options [String] :history_file the file to write the Pry history to
      #
      def options=(options)
        @options = options
      end

      # Is the interactor enabled?
      #
      # @return [Boolean] true if enabled
      #
      def enabled
        @enabled.nil? ? true : @enabled
      end

      # Set the enabled status for the interactor
      #
      # @param [Boolean] status true if enabled
      #
      def enabled=(status)
        @enabled = status
      end

    end

    # Initialize the interactor. This configures
    # Pry and creates some custom commands and aliases
    # for Guard.
    #
    def initialize
      return if ENV['GUARD_ENV'] == 'test'

      Pry.config.should_load_rc       = false
      Pry.config.should_load_local_rc = false
      Pry.config.history.file         = self.class.options[:history_file] || HISTORY_FILE

      load_guard_rc

      create_run_all_command
      create_command_aliases
      create_guard_commands
      create_group_commands

      configure_prompt
    end

    # Loads the `~/.guardrc` file when pry has started.
    #
    def load_guard_rc
      Pry.config.hooks.add_hook :when_started, :load_guard_rc do
        load GUARD_RC if File.exist?(File.expand_path(self.class.options[:guard_rc] || GUARD_RC))
      end
    end

    # Creates a command that triggers the `:run_all` action
    # when the command is empty (just pressing enter on the
    # beginning of a line).
    #
    def create_run_all_command
      Pry.commands.block_command /^$/, 'Hit enter to run all' do
        Pry.run_command 'all'
      end
    end

    # Creates command aliases for the commands
    # `help`, `reload`, `change`, `scope`, `notification`, `pause`, `exit` and `quit`,
    # which will be the first letter of the command.
    #
    def create_command_aliases
<<<<<<< HEAD
      SHORTCUTS.each do |command, shortcut|
        Pry.commands.alias_command shortcut, command
=======
      %w(help all reload change show notification pause exit quit).each do |command|
        Pry.commands.alias_command command[0].chr, command
>>>>>>> 005a06ab
      end
    end

    # Create a shorthand command to run the `:run_all`
    # action on a specific Guard plugin. For example,
    # when guard-rspec is available, then a command
    # `rspec` is created that runs `all rspec`.
    #
    def create_guard_commands
      ::Guard.guards.each do |guard|
        name = guard.class.to_s.downcase.sub('guard::', '')

        Pry.commands.create_command name, "Run all #{ name }" do
          group 'Guard'

          def process
            Pry.run_command "all #{ match }"
          end
        end
      end
    end

    # Create a shorthand command to run the `:run_all`
    # action on a specific Guard group. For example,
    # when you have a group `frontend`, then a command
    # `frontend` is created that runs `all frontend`.
    #
    def create_group_commands
      ::Guard.groups.each do |group|
        name = group.name.to_s
        next if name == 'default'

        Pry.commands.create_command name, "Run all #{ name }" do
          group 'Guard'

          def process
            Pry.run_command "all #{ match }"
          end
        end
      end
    end

    # Configure the pry prompt to see `guard` instead of
    # `pry`.
    #
    def configure_prompt
      Pry.config.prompt = [
        proc do |target_self, nest_level, pry|
          history = pry.input_array.size
          process = ::Guard.listener.paused? ? 'pause' : 'guard'
          clip    = Pry.view_clip(target_self)
          level = ":#{ nest_level }" unless nest_level.zero?
          scope = if !::Guard.scope[:plugins].empty?
                    "{#{ ::Guard.scope[:plugins].join }} "
                  elsif !::Guard.scope[:groups].empty?
                    "{#{ ::Guard.scope[:groups].join }} "
                  else
                    ''
                  end

          "[#{ history }] #{ scope }#{ process }(#{ clip })#{ level }> "
        end,
        proc do |target_self, nest_level, pry|
          history = pry.input_array.size
          process = ::Guard.listener.paused? ? 'pause' : 'guard'
          clip    = Pry.view_clip(target_self)
          level = ":#{ nest_level }" unless nest_level.zero?
          scope = if !::Guard.scope[:plugins].empty?
                    "{#{ ::Guard.scope[:plugins].join }} "
                  elsif !::Guard.scope[:groups].empty?
                    "{#{ ::Guard.scope[:groups].join }} "
                  else
                    ''
                  end

          "[#{ history }] #{ scope }#{ process }(#{ clip })#{ level }* "
        end
      ]
    end

    # Start the line reader in its own thread.
    #
    def start
      return if ENV['GUARD_ENV'] == 'test'

      store_terminal_settings if stty_exists?

      if !@thread || !@thread.alive?
        ::Guard::UI.debug 'Start interactor'

        @thread = Thread.new do
          Pry.start
          ::Guard.stop
          exit
        end
      end
    end

    # Kill interactor thread if not current
    #
    def stop
      return if !@thread || ENV['GUARD_ENV'] == 'test'

      unless Thread.current == @thread
        ::Guard::UI.reset_line
        ::Guard::UI.debug 'Stop interactor'
        @thread.kill
      end

      restore_terminal_settings if stty_exists?
    end

    # Detects whether or not the stty command exists
    # on the user machine.
    #
    # @return [Boolean] the status of stty
    #
    def stty_exists?
      @stty_exists ||= system('hash', 'stty')
    end

    # Stores the terminal settings so we can resore them
    # when stopping.
    #
    def store_terminal_settings
      @stty_save = `stty -g 2>#{ DEV_NULL }`.chomp
    end

    # Restore terminal settings
    #
    def restore_terminal_settings
      system("stty #{ @stty_save } 2>#{ DEV_NULL }") if @stty_save
    end

    # Converts and validates a plain text scope
    # to a valid plugin or group scope.
    #
    # @param [Array<String>] entries the text scope
    # @return [Hash, Array<String>] the plugin or group scope, the unknown entries
    #
    def self.convert_scope(entries)
      scopes  = { :plugins => [], :groups => [] }
      unknown = []

      entries.each do |entry|
        if plugin = ::Guard.guards(entry)
          scopes[:plugins] << plugin
        elsif group = ::Guard.groups(entry)
          scopes[:groups] << group
        else
          unknown << entry
        end
      end

      [scopes, unknown]
    end
  end
end<|MERGE_RESOLUTION|>--- conflicted
+++ resolved
@@ -27,6 +27,7 @@
     # List of shortcuts for each interactor command
     SHORTCUTS = {
       :help         => 'h',
+      :all          => 'a',
       :reload       => 'r',
       :change       => 'c',
       :show         => 's',
@@ -119,13 +120,8 @@
     # which will be the first letter of the command.
     #
     def create_command_aliases
-<<<<<<< HEAD
       SHORTCUTS.each do |command, shortcut|
         Pry.commands.alias_command shortcut, command
-=======
-      %w(help all reload change show notification pause exit quit).each do |command|
-        Pry.commands.alias_command command[0].chr, command
->>>>>>> 005a06ab
       end
     end
 
