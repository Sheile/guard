--- conflicted
+++ resolved
@@ -4,6 +4,7 @@
   # specific action upon them unless its locked.
   #
   # Currently the following actions are implemented:
+  #
   # - stop, quit, exit, s, q, e => Exit Guard
   # - reload, r, z => Reload Guard
   # - pause, p => Pause Guard
@@ -22,29 +23,25 @@
       @locked = false
     end
 
-    # Start the interactor in a own thread.
+    # Start the interactor in its own thread.
     #
     def start
       return if ENV["GUARD_ENV"] == 'test'
-<<<<<<< HEAD
 
-      Thread.new do
-=======
       @thread = Thread.new do
->>>>>>> 8c6a3079
         loop do
           begin
             if !@locked && (entry = $stdin.gets)
               entry.gsub! /\n/, ''
               case entry
-              when 'stop', 'quit', 'exit', 's', 'q', 'e'
-                ::Guard.stop
-              when 'reload', 'r', 'z'
-                ::Guard.reload
-              when 'pause', 'p'
-                ::Guard.pause
-              else
-                ::Guard.run_all
+                when 'stop', 'quit', 'exit', 's', 'q', 'e'
+                  ::Guard.stop
+                when 'reload', 'r', 'z'
+                  ::Guard.reload
+                when 'pause', 'p'
+                  ::Guard.pause
+                else
+                  ::Guard.run_all
               end
             end
           rescue LockException
@@ -59,7 +56,7 @@
     # Lock the interactor.
     #
     def lock
-      if @thread == Thread.current
+      if !@thread || @thread == Thread.current
         @locked = true
       else
         @thread.raise(LockException)
@@ -69,7 +66,7 @@
     # Unlock the interactor.
     #
     def unlock
-      if @thread == Thread.current
+      if !@thread || @thread == Thread.current
         @locked = false
       else
         @thread.raise(UnlockException)
