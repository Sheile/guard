module Guard
  module UI

    ANSI_ESCAPE_BRIGHT = "1"

    ANSI_ESCAPE_BLACK = "30"
    ANSI_ESCAPE_RED = "31"
    ANSI_ESCAPE_GREEN = "32"
    ANSI_ESCAPE_YELLOW = "33"
    ANSI_ESCAPE_BLUE = "34"
    ANSI_ESCAPE_MAGENTA = "35"
    ANSI_ESCAPE_CYAN = "36"
    ANSI_ESCAPE_WHITE = "37"

    ANSI_ESCAPE_BGBLACK = "40"
    ANSI_ESCAPE_BGRED = "41"
    ANSI_ESCAPE_BGGREEN = "42"
    ANSI_ESCAPE_BGYELLOW = "43"
    ANSI_ESCAPE_BGBLUE = "44"
    ANSI_ESCAPE_BGMAGENTA = "45"
    ANSI_ESCAPE_BGCYAN = "46"
    ANSI_ESCAPE_BGWHITE = "47"

    class << self

<<<<<<< HEAD
      def info(message, options={})
=======
      color_enabled = nil

      def info(message, options = {})
>>>>>>> 1c59a782
        unless ENV["GUARD_ENV"] == "test"
          reset_line if options[:reset]
          puts color(message) if message != ''
        end
      end

      def error(message, options={})
        unless ENV["GUARD_ENV"] == "test"
          reset_line if options[:reset]
          puts color('ERROR: ', :red) + message
        end
      end

      def deprecation(message, options = {})
        unless ENV["GUARD_ENV"] == "test"
          reset_line if options[:reset]
          puts color('DEPRECATION: ', :red) + message
        end
      end

      def debug(message, options={})
        unless ENV["GUARD_ENV"] == "test"
          reset_line if options[:reset]
          puts color("DEBUG (#{Time.now.strftime('%T')}): ", :yellow) + message if ::Guard.options && ::Guard.options[:debug]
        end
      end

      def reset_line
        print(color_enabled? ? "\r\e[0m" : "\r\n")
      end

      def clear
        system("clear;")
      end

    private

      # @deprecated
      def reset_color(text)
        deprecation('UI.reset_color(text) is deprecated, please use color(text, "") instead.')
        color(text, "")
      end

      def color(text, *color_options)
        color_code = ""
        color_options.each do |color_option|
          color_option = color_option.to_s
          if color_option != ""
            if !(color_option =~ /\d+/)
              color_option = const_get("ANSI_ESCAPE_#{color_option.upcase}")
            end
            color_code += ";" + color_option
          end
        end
        color_enabled? ? "\e[0#{color_code}m#{text}\e[0m" : text
      end

      def color_enabled?
        if @color_enabled.nil?
          if RbConfig::CONFIG['target_os'] =~ /mswin|mingw/i
            if ENV['ANSICON']
              @color_enabled = true
            else
              begin
                require 'rubygems' unless ENV['NO_RUBYGEMS']
                require 'Win32/Console/ANSI'
                @color_enabled = true
              rescue LoadError
                @color_enabled = false
                info "You must 'gem install win32console' to use color on Windows"
              end
            end
          else
            @color_enabled = true
          end
        end
        @color_enabled
      end

    end
  end
end<|MERGE_RESOLUTION|>--- conflicted
+++ resolved
@@ -23,13 +23,9 @@
 
     class << self
 
-<<<<<<< HEAD
-      def info(message, options={})
-=======
       color_enabled = nil
 
       def info(message, options = {})
->>>>>>> 1c59a782
         unless ENV["GUARD_ENV"] == "test"
           reset_line if options[:reset]
           puts color(message) if message != ''
