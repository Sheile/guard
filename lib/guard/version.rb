module Guard
<<<<<<< HEAD
  # The current gem version of Guard
  VERSION = '1.0.1'
=======
  unless defined? Guard::VERSION
    # The current gem version of Guard
    VERSION = '1.0.2'
  end
>>>>>>> cdf561cd
end<|MERGE_RESOLUTION|>--- conflicted
+++ resolved
@@ -1,11 +1,4 @@
 module Guard
-<<<<<<< HEAD
   # The current gem version of Guard
-  VERSION = '1.0.1'
-=======
-  unless defined? Guard::VERSION
-    # The current gem version of Guard
-    VERSION = '1.0.2'
-  end
->>>>>>> cdf561cd
+  VERSION = '1.0.2'
 end