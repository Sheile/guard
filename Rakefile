--- conflicted
+++ resolved
@@ -7,18 +7,6 @@
 
 require 'rbconfig'
 namespace(:spec) do
-<<<<<<< HEAD
-  desc "Run all specs on multiple ruby versions (requires rvm)"
-  task(:portability) do
-    %w[1.8.6 1.8.7 1.9.2 ree].each do |version|
-      system <<-BASH
-        bash -c 'source ~/.rvm/scripts/rvm;
-                 rvm #{version};
-                 echo "--------- version #{version} ----------\n";
-                 bundle install;
-                 rake spec;'
-      BASH
-=======
   if RbConfig::CONFIG['host_os'] =~ /mswin|mingw/i
     desc "Run all specs on multiple ruby versions (requires pik)"
     task(:portability) do
@@ -55,7 +43,6 @@
                    bundle exec rspec spec -f doc 2>&1;'
         BASH
       end
->>>>>>> 1c59a782
     end
   end
 end