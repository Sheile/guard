require 'spec_helper'

describe Guard do

  class Guard::FooBar < Guard::Guard; end
  class Guard::FooBaz < Guard::Guard; end

  describe ".setup" do
    let(:options) { { :my_opts => true, :guardfile => File.join(@fixture_path, "Guardfile") } }
    subject { described_class.setup }

    it "returns itself for chaining" do
      subject.should be ::Guard
    end

    pending "initializes @guards" do
      subject.guards.should eq []
    end

    it "initializes @groups" do
      subject.groups[0].name.should eq :default
      subject.groups[0].options.should == {}
    end

    it "initializes the options" do
      described_class.setup(options).options.should include(:my_opts)
    end

    it "initializes the listener" do
      subject.listener.should be_kind_of(Listen::Listener)
    end

    it "respect the watchdir option" do
      described_class.setup(:watchdir => '/foo/bar')

      described_class.listener.directory.should eq '/foo/bar'
    end

    it "logs command execution if the debug option is true" do
      described_class.should_receive(:debug_command_execution)

      described_class.setup(:verbose => true)
    end

    it "call setup_signal_traps" do
      described_class.should_receive(:setup_signal_traps)

      described_class.setup(options)
    end

<<<<<<< HEAD
    it "evaluates the DSL" do
      described_class::Dsl.should_receive(:evaluate_guardfile).with(options)
=======
  describe ".setup" do
    before do
      Guard::Dsl.stub(:evaluate_guardfile)
    end
    subject { ::Guard.setup }
>>>>>>> af4ee25b

      described_class.setup(options)
    end

    it "displays an error message when no guard are defined in Guardfile" do
      described_class::UI.should_receive(:error)

      described_class.setup(options)
    end

    it "call setup_notifier" do
      described_class.should_receive(:setup_notifier)

      described_class.setup(options)
    end

<<<<<<< HEAD
    it "call setup_interactor" do
      described_class.should_receive(:setup_interactor)
=======
    it "respect the watchdir option" do
      ::Guard.setup(:watchdir => "/usr")
      ::Guard.listener.directory.should eql "/usr"
    end
>>>>>>> af4ee25b

      subject
    end
  end

<<<<<<< HEAD
  describe ".setup_signal_traps" do
=======
    it "evaluates the DSL" do
      ::Guard::Dsl.should_receive(:evaluate_guardfile)
      ::Guard.setup
    end

    it "displays an error message when no guard are defined in Guardfile" do
      ::Guard::Dsl.should_receive(:evaluate_guardfile)
      ::Guard::UI.should_receive(:error)
      ::Guard.setup
    end

    context "with interactions enabled" do
      it "fabricates the interactor" do
        ::Guard::Interactor.should_receive(:fabricate)
        ::Guard.setup(:no_interactions => false)
      end

      it "starts the interactor" do
        interactor = mock('interactor')
        interactor.should_receive(:start)
        ::Guard::Interactor.should_receive(:fabricate).and_return interactor
        ::Guard.setup(:no_interactions => false)
      end
    end

    context "with interactions disabled" do
      it "fabricates the interactor" do
        ::Guard::Interactor.should_not_receive(:fabricate)
        ::Guard.setup(:no_interactions => true)
      end
    end

>>>>>>> af4ee25b
    unless windows?
      context 'when receiving SIGUSR1' do
        context 'when Guard is running' do
          before { described_class.listener.should_receive(:paused?).and_return false }

          it 'pauses Guard' do
            described_class.should_receive(:pause)
            Process.kill :USR1, Process.pid
            sleep 1
          end
        end

        context 'when Guard is already paused' do
          before { described_class.listener.should_receive(:paused?).and_return true }

          it 'does not pauses Guard' do
            described_class.should_not_receive(:pause)
            Process.kill :USR1, Process.pid
            sleep 1
          end
        end
      end

      context 'when receiving SIGUSR2' do
        context 'when Guard is paused' do
          before { described_class.listener.should_receive(:paused?).and_return true }

          it 'un-pause Guard' do
            described_class.should_receive(:pause)
            Process.kill :USR2, Process.pid
            sleep 1
          end
        end

        context 'when Guard is already running' do
          before { described_class.listener.should_receive(:paused?).and_return false }

          it 'does not un-pause Guard' do
            described_class.should_not_receive(:pause)
            Process.kill :USR2, Process.pid
            sleep 1
          end
        end
      end
    end

    context "with the notify option enabled" do
      context 'without the environment variable GUARD_NOTIFY set' do
        before { ENV["GUARD_NOTIFY"] = nil }

        it "turns on the notifier on" do
          ::Guard::Notifier.should_receive(:turn_on)
          ::Guard.setup(:notify => true)
        end
      end

      context 'with the environment variable GUARD_NOTIFY set to true' do
        before { ENV["GUARD_NOTIFY"] = 'true' }

        it "turns on the notifier on" do
          ::Guard::Notifier.should_receive(:turn_on)
          ::Guard.setup(:notify => true)
        end
      end

      context 'with the environment variable GUARD_NOTIFY set to false' do
        before { ENV["GUARD_NOTIFY"] = 'false' }

        it "turns on the notifier off" do
          ::Guard::Notifier.should_receive(:turn_off)
          ::Guard.setup(:notify => true)
        end
      end
    end

    context "with the notify option disable" do
      context 'without the environment variable GUARD_NOTIFY set' do
        before { ENV["GUARD_NOTIFY"] = nil }

        it "turns on the notifier off" do
          ::Guard::Notifier.should_receive(:turn_off)
          ::Guard.setup(:notify => false)
        end
      end

      context 'with the environment variable GUARD_NOTIFY set to true' do
        before { ENV["GUARD_NOTIFY"] = 'true' }

        it "turns on the notifier on" do
          ::Guard::Notifier.should_receive(:turn_off)
          ::Guard.setup(:notify => false)
        end
      end

      context 'with the environment variable GUARD_NOTIFY set to false' do
        before { ENV["GUARD_NOTIFY"] = 'false' }

        it "turns on the notifier off" do
          ::Guard::Notifier.should_receive(:turn_off)
          ::Guard.setup(:notify => false)
        end
      end
    end
  end

<<<<<<< HEAD
  describe ".setup_notifier" do
    context "with the notify option enabled" do
      before { described_class.stub(:options).and_return(:notify => true) }

      context 'without the environment variable GUARD_NOTIFY set' do
        before { ENV["GUARD_NOTIFY"] = nil }

        it_should_behave_like 'notifier enabled'
      end

      context 'with the environment variable GUARD_NOTIFY set to true' do
        before { ENV["GUARD_NOTIFY"] = 'true' }

        it_should_behave_like 'notifier enabled'
      end

      context 'with the environment variable GUARD_NOTIFY set to false' do
        before { ENV["GUARD_NOTIFY"] = 'false' }

        it_should_behave_like 'notifier disabled'
      end
    end

    context "with the notify option disabled" do
      before do
        described_class.stub(:options).and_return(:notify => false)
      end

      context 'without the environment variable GUARD_NOTIFY set' do
        before { ENV["GUARD_NOTIFY"] = nil }

        it_should_behave_like 'notifier disabled'
      end

      context 'with the environment variable GUARD_NOTIFY set to true' do
        before { ENV["GUARD_NOTIFY"] = 'true' }

        it_should_behave_like 'notifier disabled'
      end

      context 'with the environment variable GUARD_NOTIFY set to false' do
        before { ENV["GUARD_NOTIFY"] = 'false' }

        it_should_behave_like 'notifier disabled'
      end
    end
  end

  describe ".setup_interactor" do
    context "with interactions enabled" do
      before { described_class.setup(:no_interactions => false) }
=======
  describe ".guards" do
    before(:all) do
      class Guard::FooBar < Guard::Guard; end
      class Guard::FooBaz < Guard::Guard; end
    end

    after(:all) do
      ::Guard.instance_eval do
        remove_const(:FooBar)
        remove_const(:FooBaz)
      end
    end
>>>>>>> af4ee25b

      it_should_behave_like 'interactor enabled'
    end

    context "with interactions disabled" do
      before { described_class.setup(:no_interactions => true) }

      it_should_behave_like 'interactor disabled'
    end
  end

  describe ".guards" do
    subject do
      guard = ::Guard.setup
      @guard_foo_bar_backend  = Guard::FooBar.new([], { :group => 'backend' })
      @guard_foo_bar_frontend = Guard::FooBar.new([], { :group => 'frontend' })
      @guard_foo_baz_backend  = Guard::FooBaz.new([], { :group => 'backend' })
      @guard_foo_baz_frontend = Guard::FooBaz.new([], { :group => 'frontend' })
      guard.instance_variable_get("@guards").push(@guard_foo_bar_backend)
      guard.instance_variable_get("@guards").push(@guard_foo_bar_frontend)
      guard.instance_variable_get("@guards").push(@guard_foo_baz_backend)
      guard.instance_variable_get("@guards").push(@guard_foo_baz_frontend)
      guard
    end

    it "return @guards without any argument" do
      subject.guards.should eql subject.instance_variable_get("@guards")
    end

    describe "find a guard by as string/symbol" do
      it "find a guard by a string" do
        subject.guards('foo-bar').should eql @guard_foo_bar_backend
      end

      it "find a guard by a symbol" do
        subject.guards(:'foo-bar').should eql @guard_foo_bar_backend
      end

      it "returns nil if guard is not found" do
        subject.guards('foo-foo').should be_nil
      end
    end

    describe "find guards matching a regexp" do
      it "with matches" do
        subject.guards(/^foobar/).should eql [@guard_foo_bar_backend, @guard_foo_bar_frontend]
      end

      it "without matches" do
        subject.guards(/foo$/).should eql []
      end
    end

    describe "find guards by their group" do
      it "group name is a string" do
        subject.guards(:group => 'backend').should eql [@guard_foo_bar_backend, @guard_foo_baz_backend]
      end

      it "group name is a symbol" do
        subject.guards(:group => :frontend).should eql [@guard_foo_bar_frontend, @guard_foo_baz_frontend]
      end

      it "returns [] if guard is not found" do
        subject.guards(:group => :unknown).should eql []
      end
    end

    describe "find guards by their group & name" do
      it "group name is a string" do
        subject.guards(:group => 'backend', :name => 'foo-bar').should eql [@guard_foo_bar_backend]
      end

      it "group name is a symbol" do
        subject.guards(:group => :frontend, :name => :'foo-baz').should eql [@guard_foo_baz_frontend]
      end

      it "returns [] if guard is not found" do
        subject.guards(:group => :unknown, :name => :'foo-baz').should eql []
      end
    end
  end

  describe ".groups" do
    subject do
      guard = ::Guard.setup
      @group_backend  = guard.add_group(:backend)
      @group_backflip = guard.add_group(:backflip)
      guard
    end

    it "return @groups without any argument" do
      subject.groups.should eql subject.instance_variable_get("@groups")
    end

    describe "find a group by as string/symbol" do
      it "find a group by a string" do
        subject.groups('backend').should eql @group_backend
      end

      it "find a group by a symbol" do
        subject.groups(:backend).should eql @group_backend
      end

      it "returns nil if group is not found" do
        subject.groups(:foo).should be_nil
      end
    end

    describe "find groups matching a regexp" do
      it "with matches" do
        subject.groups(/^back/).should eql [@group_backend, @group_backflip]
      end

      it "without matches" do
        subject.groups(/back$/).should eql []
      end
    end
  end

  describe ".setup_groups" do
    subject do
      guard = ::Guard.setup(:guardfile => File.join(@fixture_path, "Guardfile"))
      @group_backend  = guard.add_group(:backend)
      @group_backflip = guard.add_group(:backflip)
      guard
    end

    it "return @groups without any argument" do
      subject.groups.should have(4).items

      subject.setup_groups

      subject.groups.should have(1).item
      subject.groups[0].name.should eq :default
      subject.groups[0].options.should == {}
    end
  end


    end

    end

<<<<<<< HEAD
    end

    end

  describe ".start" do
    before do
      described_class.stub(:setup)
      described_class.stub(:interactor => mock('interactor', :start => true))
      described_class.stub(:listener => mock('listener', :start => true))
      described_class.stub(:runner => mock('runner', :run => true))
    end

    it "setup Guard" do
      described_class.should_receive(:setup).with(:foo => 'bar')

      described_class.start(:foo => 'bar')
    end

    it "displays an info message" do
      described_class.instance_variable_set('@watchdir', '/foo/bar')
      described_class::UI.should_receive(:info).with("Guard is now watching at '/foo/bar'")

      described_class.start
    end

    it "tells the interactor to start" do
      described_class.interactor.should_receive(:start)

      described_class.start
    end

    context 'without an interactor' do
      before { described_class.stub(:interactor => nil) }

      it "doesn't tell the interactor to start" do
        described_class.interactor.should_not_receive(:start)

        described_class.start
      end
    end

    it "tell the runner to run the :start task" do
      described_class.runner.should_receive(:run).with(:start)

      described_class.start
    end

    it "start the listener" do
      described_class.listener.should_receive(:start)

      described_class.start
    end
=======
    it "starts the listeners" do
      ::Guard.listener.should_receive(:start)
      ::Guard.start(options)
    end
>>>>>>> af4ee25b
  end

  describe ".add_guard" do
    before do
      @guard_rspec_class = double('Guard::RSpec')
      @guard_rspec = double('Guard::RSpec', :is_a? => true)

      described_class.stub!(:get_guard_class) { @guard_rspec_class }

<<<<<<< HEAD
      described_class.setup_guards
      described_class.setup_groups
      described_class.add_group(:backend)
=======
      Guard.guards = []
>>>>>>> af4ee25b
    end

    it "accepts guard name as string" do
      @guard_rspec_class.should_receive(:new).and_return(@guard_rspec)

      described_class.add_guard('rspec')
    end

    it "accepts guard name as symbol" do
      @guard_rspec_class.should_receive(:new).and_return(@guard_rspec)

      described_class.add_guard(:rspec)
    end

    it "adds guard to the @guards array" do
      @guard_rspec_class.should_receive(:new).and_return(@guard_rspec)

      described_class.add_guard(:rspec)

      described_class.guards.should eq [@guard_rspec]
    end

    context "with no watchers given" do
      it "gives an empty array of watchers" do
        @guard_rspec_class.should_receive(:new).with([], {}).and_return(@guard_rspec)

        described_class.add_guard(:rspec, [])
      end
    end

    context "with watchers given" do
      it "give the watchers array" do
        @guard_rspec_class.should_receive(:new).with([:foo], {}).and_return(@guard_rspec)

        described_class.add_guard(:rspec, [:foo])
      end
    end

    context "with no options given" do
      it "gives an empty hash of options" do
        @guard_rspec_class.should_receive(:new).with([], {}).and_return(@guard_rspec)

        described_class.add_guard(:rspec, [], [], {})
      end
    end

    context "with options given" do
      it "give the options hash" do
        @guard_rspec_class.should_receive(:new).with([], { :foo => true, :group => :backend }).and_return(@guard_rspec)

        described_class.add_guard(:rspec, [], [], { :foo => true, :group => :backend })
      end
    end
  end

  describe ".add_group" do
<<<<<<< HEAD
    before { described_class.setup_groups }
=======
     before { ::Guard.reset_groups }
     subject { ::Guard }
>>>>>>> af4ee25b

    it "accepts group name as string" do
      described_class.add_group('backend')

      described_class.groups[0].name.should eql :default
      described_class.groups[1].name.should eql :backend
    end

    it "accepts group name as symbol" do
      described_class.add_group(:backend)

      described_class.groups[0].name.should eql :default
      described_class.groups[1].name.should eql :backend
    end

    it "accepts options" do
      described_class.add_group(:backend, { :halt_on_fail => true })

      described_class.groups[0].options.should eq({})
      described_class.groups[1].options.should eq({ :halt_on_fail => true })
    end
  end

  describe '.within_preserved_state' do
    subject { ::Guard.setup }

    it 'disables the interactor before running the block and then re-enables it when done' do
      subject.interactor.should_receive(:stop)
      subject.interactor.should_receive(:start)
      subject.within_preserved_state &Proc.new {}
    end

    it 'disallows running the block concurrently to avoid inconsistent states' do
      subject.lock.should_receive(:synchronize)
      subject.within_preserved_state &Proc.new {}
    end

    it 'runs the passed block' do
      @called = false
      subject.within_preserved_state { @called = true }
      @called.should be_true
    end
  end

  describe ".get_guard_class" do
    after do
      [:Classname, :DashedClassName, :UnderscoreClassName, :VSpec, :Inline].each do |const|
        Guard.send(:remove_const, const) rescue nil
      end
    end

    it "reports an error if the class is not found" do
      ::Guard::UI.should_receive(:error).twice
      Guard.get_guard_class('notAGuardClass')
    end

    context 'with a nested Guard class' do
      after(:all) { Guard.instance_eval { remove_const(:Classname) } rescue nil }

      it "resolves the Guard class from string" do
        Guard.should_receive(:require) { |classname|
          classname.should eq 'guard/classname'
          class Guard::Classname; end
        }
        Guard.get_guard_class('classname').should == Guard::Classname
      end

      it "resolves the Guard class from symbol" do
        Guard.should_receive(:require) { |classname|
          classname.should eq 'guard/classname'
          class Guard::Classname; end
        }
        Guard.get_guard_class(:classname).should == Guard::Classname
      end
    end

    context 'with a name with dashes' do
      after(:all) { Guard.instance_eval { remove_const(:DashedClassName) } rescue nil }

      it "returns the Guard class" do
        Guard.should_receive(:require) { |classname|
          classname.should eq 'guard/dashed-class-name'
          class Guard::DashedClassName; end
        }
        Guard.get_guard_class('dashed-class-name').should == Guard::DashedClassName
      end
    end

    context 'with a name with underscores' do
      after(:all) { Guard.instance_eval { remove_const(:UnderscoreClassName) } rescue nil }

      it "returns the Guard class" do
        Guard.should_receive(:require) { |classname|
          classname.should eq 'guard/underscore_class_name'
          class Guard::UnderscoreClassName; end
        }
        Guard.get_guard_class('underscore_class_name').should == Guard::UnderscoreClassName
      end
    end

    context 'with a name where its class does not follow the strict case rules' do
      after(:all) { Guard.instance_eval { remove_const(:VSpec) } rescue nil }

      it "returns the Guard class" do
        Guard.should_receive(:require) { |classname|
          classname.should eq 'guard/vspec'
          class Guard::VSpec; end
        }
        Guard.get_guard_class('vspec').should == Guard::VSpec
      end
    end

    context 'with an inline Guard class' do
      after(:all) { Guard.instance_eval { remove_const(:Inline) } rescue nil }

      it 'returns the Guard class' do
        module Guard
          class Inline < Guard
          end
        end

        Guard.should_not_receive(:require)
        Guard.get_guard_class('inline').should == Guard::Inline
      end
    end

    context 'when set to fail gracefully' do
      it 'does not print error messages on fail' do
        ::Guard::UI.should_not_receive(:error)
        Guard.get_guard_class('notAGuardClass', true).should be_nil
      end
    end
  end

  describe ".locate_guard" do
    it "returns the path of a Guard gem" do
      if Gem::Version.create(Gem::VERSION) >= Gem::Version.create('1.8.0')
        gem_location = Gem::Specification.find_by_name("guard-rspec").full_gem_path
      else
        gem_location = Gem.source_index.find_name("guard-rspec").last.full_gem_path
      end

      Guard.locate_guard('rspec').should == gem_location
    end
  end

  describe ".guard_gem_names" do
    it "returns the list of guard gems" do
      gems = Guard.guard_gem_names
      gems.should include("rspec")
    end
  end

  describe ".debug_command_execution" do
    subject { ::Guard.setup }

    before do
      @original_system = Kernel.method(:system)
      @original_command = Kernel.method(:"`")
    end

    after do
      Kernel.send(:remove_method, :system, :'`')
      Kernel.send(:define_method, :system, @original_system.to_proc)
      Kernel.send(:define_method, :"`", @original_command.to_proc)
    end

    it "outputs Kernel.#system method parameters" do
      ::Guard.setup(:verbose => true)
      ::Guard::UI.should_receive(:debug).with("Command execution: exit 0")
      system("exit", "0").should be_false
    end

    it "outputs Kernel.#` method parameters" do
      ::Guard.setup(:verbose => true)
      ::Guard::UI.should_receive(:debug).twice.with("Command execution: echo test")
      `echo test`.should eql "test\n"
      %x{echo test}.should eql "test\n"
    end

  end

end<|MERGE_RESOLUTION|>--- conflicted
+++ resolved
@@ -1,9 +1,6 @@
 require 'spec_helper'
 
 describe Guard do
-
-  class Guard::FooBar < Guard::Guard; end
-  class Guard::FooBaz < Guard::Guard; end
 
   describe ".setup" do
     let(:options) { { :my_opts => true, :guardfile => File.join(@fixture_path, "Guardfile") } }
@@ -13,7 +10,7 @@
       subject.should be ::Guard
     end
 
-    pending "initializes @guards" do
+    it "initializes @guards" do
       subject.guards.should eq []
     end
 
@@ -31,9 +28,9 @@
     end
 
     it "respect the watchdir option" do
-      described_class.setup(:watchdir => '/foo/bar')
-
-      described_class.listener.directory.should eq '/foo/bar'
+      described_class.setup(:watchdir => '/usr')
+
+      described_class.listener.directory.should eq '/usr'
     end
 
     it "logs command execution if the debug option is true" do
@@ -48,16 +45,8 @@
       described_class.setup(options)
     end
 
-<<<<<<< HEAD
     it "evaluates the DSL" do
       described_class::Dsl.should_receive(:evaluate_guardfile).with(options)
-=======
-  describe ".setup" do
-    before do
-      Guard::Dsl.stub(:evaluate_guardfile)
-    end
-    subject { ::Guard.setup }
->>>>>>> af4ee25b
 
       described_class.setup(options)
     end
@@ -74,56 +63,14 @@
       described_class.setup(options)
     end
 
-<<<<<<< HEAD
     it "call setup_interactor" do
       described_class.should_receive(:setup_interactor)
-=======
-    it "respect the watchdir option" do
-      ::Guard.setup(:watchdir => "/usr")
-      ::Guard.listener.directory.should eql "/usr"
-    end
->>>>>>> af4ee25b
 
       subject
     end
   end
 
-<<<<<<< HEAD
   describe ".setup_signal_traps" do
-=======
-    it "evaluates the DSL" do
-      ::Guard::Dsl.should_receive(:evaluate_guardfile)
-      ::Guard.setup
-    end
-
-    it "displays an error message when no guard are defined in Guardfile" do
-      ::Guard::Dsl.should_receive(:evaluate_guardfile)
-      ::Guard::UI.should_receive(:error)
-      ::Guard.setup
-    end
-
-    context "with interactions enabled" do
-      it "fabricates the interactor" do
-        ::Guard::Interactor.should_receive(:fabricate)
-        ::Guard.setup(:no_interactions => false)
-      end
-
-      it "starts the interactor" do
-        interactor = mock('interactor')
-        interactor.should_receive(:start)
-        ::Guard::Interactor.should_receive(:fabricate).and_return interactor
-        ::Guard.setup(:no_interactions => false)
-      end
-    end
-
-    context "with interactions disabled" do
-      it "fabricates the interactor" do
-        ::Guard::Interactor.should_not_receive(:fabricate)
-        ::Guard.setup(:no_interactions => true)
-      end
-    end
-
->>>>>>> af4ee25b
     unless windows?
       context 'when receiving SIGUSR1' do
         context 'when Guard is running' do
@@ -229,7 +176,6 @@
     end
   end
 
-<<<<<<< HEAD
   describe ".setup_notifier" do
     context "with the notify option enabled" do
       before { described_class.stub(:options).and_return(:notify => true) }
@@ -281,7 +227,17 @@
   describe ".setup_interactor" do
     context "with interactions enabled" do
       before { described_class.setup(:no_interactions => false) }
-=======
+
+      it_should_behave_like 'interactor enabled'
+    end
+
+    context "with interactions disabled" do
+      before { described_class.setup(:no_interactions => true) }
+
+      it_should_behave_like 'interactor disabled'
+    end
+  end
+
   describe ".guards" do
     before(:all) do
       class Guard::FooBar < Guard::Guard; end
@@ -294,19 +250,7 @@
         remove_const(:FooBaz)
       end
     end
->>>>>>> af4ee25b
-
-      it_should_behave_like 'interactor enabled'
-    end
-
-    context "with interactions disabled" do
-      before { described_class.setup(:no_interactions => true) }
-
-      it_should_behave_like 'interactor disabled'
-    end
-  end
-
-  describe ".guards" do
+
     subject do
       guard = ::Guard.setup
       @guard_foo_bar_backend  = Guard::FooBar.new([], { :group => 'backend' })
@@ -423,7 +367,7 @@
     end
 
     it "return @groups without any argument" do
-      subject.groups.should have(4).items
+      subject.groups.should have(3).items
 
       subject.setup_groups
 
@@ -433,15 +377,27 @@
     end
   end
 
-
-    end
-
-    end
-
-<<<<<<< HEAD
-    end
-
-    end
+  describe ".setup_guards" do
+    before(:all) { class Guard::FooBar < Guard::Guard; end }
+
+    after(:all) do
+      ::Guard.instance_eval { remove_const(:FooBar) }
+    end
+
+    subject do
+      guard = ::Guard.setup(:guardfile => File.join(@fixture_path, "Guardfile"))
+      @group_backend = guard.add_guard(:foo_bar)
+      guard
+    end
+
+    it "return @guards without any argument" do
+      subject.guards.should have(1).item
+
+      subject.setup_guards
+
+      subject.guards.should be_empty
+    end
+  end
 
   describe ".start" do
     before do
@@ -470,16 +426,6 @@
       described_class.start
     end
 
-    context 'without an interactor' do
-      before { described_class.stub(:interactor => nil) }
-
-      it "doesn't tell the interactor to start" do
-        described_class.interactor.should_not_receive(:start)
-
-        described_class.start
-      end
-    end
-
     it "tell the runner to run the :start task" do
       described_class.runner.should_receive(:run).with(:start)
 
@@ -491,12 +437,6 @@
 
       described_class.start
     end
-=======
-    it "starts the listeners" do
-      ::Guard.listener.should_receive(:start)
-      ::Guard.start(options)
-    end
->>>>>>> af4ee25b
   end
 
   describe ".add_guard" do
@@ -506,13 +446,9 @@
 
       described_class.stub!(:get_guard_class) { @guard_rspec_class }
 
-<<<<<<< HEAD
       described_class.setup_guards
       described_class.setup_groups
       described_class.add_group(:backend)
-=======
-      Guard.guards = []
->>>>>>> af4ee25b
     end
 
     it "accepts guard name as string" do
@@ -569,12 +505,7 @@
   end
 
   describe ".add_group" do
-<<<<<<< HEAD
     before { described_class.setup_groups }
-=======
-     before { ::Guard.reset_groups }
-     subject { ::Guard }
->>>>>>> af4ee25b
 
     it "accepts group name as string" do
       described_class.add_group('backend')
