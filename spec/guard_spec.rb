--- conflicted
+++ resolved
@@ -106,14 +106,11 @@
       end
     end
 
-<<<<<<< HEAD
-=======
     describe ".locate_guard" do
       it "returns the path of the guard gem" do
         Guard.locate_guard('rspec').should == Gem.source_index.find_name("guard-rspec").last.full_gem_path
       end
     end
->>>>>>> c0f1ea64
   end
 
 end