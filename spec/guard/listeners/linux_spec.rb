require 'spec_helper'
require 'fileutils'
require 'guard/listeners/linux'

describe Guard::Linux do
  subject { Guard::Linux }

  if mac?
    it "isn't usable on 10.6" do
      subject.should_not be_usable
    end
  end

  if linux? && Guard::Linux.usable?
    it "is usable on linux" do
      subject.should be_usable
    end

    describe "#start", :long_running => true do
      before(:each) do
        @listener = Guard::Linux.new
      end

      it "calls watch_change on the first start" do
        @listener.should_receive(:watch_change)
        start
      end

      it "doesn't call watch_change on subsequent starts after a stop" do
        @listener.stub!(:stop)
        start
        stop
        @listener.should be_watch_change
        @listener.should_not_receive(:watch_change)
        start
        @listener.unstub!(:stop)
        stop
        @listener.should_not be_watch_change
      end

<<<<<<< HEAD
    end

    describe "#on_change", :long_running=> true do
      before(:each) do
        @results = []
        @listener = Guard::Linux.new
        @listener.on_change do |files|
          @results += files
        end
      end

      it "catches a new file" do
        file = @fixture_path.join("newfile.rb")
        File.exists?(file).should be_false
        start
        FileUtils.touch file
        stop
        File.delete file
        @results.should == ['fixtures/newfile.rb']
      end

      it "catches a single file update" do
        file = @fixture_path.join("folder1/file1.txt")
        File.exists?(file).should be_true
        start
        File.open(file, 'w') {|f| f.write('') }
        stop
        @results.should == ['fixtures/folder1/file1.txt']
      end

      it "catches multiple file updates" do
        file1 = @fixture_path.join("folder1/file1.txt")
        file2 = @fixture_path.join("folder1/folder2/file2.txt")
        File.exists?(file1).should be_true
        File.exists?(file2).should be_true
        start
        File.open(file1, 'w') {|f| f.write('') }
        File.open(file2, 'w') {|f| f.write('') }
        stop
        @results.should == ['fixtures/folder1/file1.txt', 'fixtures/folder1/folder2/file2.txt']
      end

      it "catches a deleted file" do
        file = @fixture_path.join("folder1/file1.txt")
        File.exists?(file).should be_true
        start
        File.delete file
        stop
        FileUtils.touch file
        @results.should == ['fixtures/folder1/file1.txt']
      end

      it "catches a moved file" do
        file1 = @fixture_path.join("folder1/file1.txt")
        file2 = @fixture_path.join("folder1/movedfile1.txt")
        File.exists?(file1).should be_true
        File.exists?(file2).should be_false
        start
        FileUtils.mv file1, file2
        stop
        FileUtils.mv file2, file1
        @results.should == ['fixtures/folder1/file1.txt', 'fixtures/folder1/movedfile1.txt']
      end

      it "doesn't process a change when it is stopped" do
        file = @fixture_path.join("folder1/file1.txt")
        File.exists?(file).should be_true
        start
        @listener.inotify.should_not_receive(:process)
        stop
        File.open(file, 'w') {|f| f.write('') }
      end
=======
      it "should use Inotify as worker" do
        @listener.__send__(:worker).should be_a(INotify::Notifier)
      end

>>>>>>> b12769d2
    end

    it_should_behave_like "a listener that reacts to #on_change" 
    it_should_behave_like "a listener scoped to a specific directory" 
    
    # Fun fact: File.touch seems not to be enough on Linux to trigger a modify event

    it "doesn't process a change when it is stopped" do
      @listener = described_class.new
      record_results
      file = @fixture_path.join("folder1/file1.txt")
      File.exists?(file).should be_true
      start
      @listener.inotify.should_not_receive(:process)
      stop
      File.open(file, 'w') {|f| f.write('') }
    end

  end

end<|MERGE_RESOLUTION|>--- conflicted
+++ resolved
@@ -7,6 +7,12 @@
 
   if mac?
     it "isn't usable on 10.6" do
+      subject.should_not be_usable
+    end
+  end
+
+  if windows?
+    it "isn't usable on windows" do
       subject.should_not be_usable
     end
   end
@@ -37,91 +43,11 @@
         stop
         @listener.should_not be_watch_change
       end
-
-<<<<<<< HEAD
     end
 
-    describe "#on_change", :long_running=> true do
-      before(:each) do
-        @results = []
-        @listener = Guard::Linux.new
-        @listener.on_change do |files|
-          @results += files
-        end
-      end
+    it_should_behave_like "a listener that reacts to #on_change"
+    it_should_behave_like "a listener scoped to a specific directory"
 
-      it "catches a new file" do
-        file = @fixture_path.join("newfile.rb")
-        File.exists?(file).should be_false
-        start
-        FileUtils.touch file
-        stop
-        File.delete file
-        @results.should == ['fixtures/newfile.rb']
-      end
-
-      it "catches a single file update" do
-        file = @fixture_path.join("folder1/file1.txt")
-        File.exists?(file).should be_true
-        start
-        File.open(file, 'w') {|f| f.write('') }
-        stop
-        @results.should == ['fixtures/folder1/file1.txt']
-      end
-
-      it "catches multiple file updates" do
-        file1 = @fixture_path.join("folder1/file1.txt")
-        file2 = @fixture_path.join("folder1/folder2/file2.txt")
-        File.exists?(file1).should be_true
-        File.exists?(file2).should be_true
-        start
-        File.open(file1, 'w') {|f| f.write('') }
-        File.open(file2, 'w') {|f| f.write('') }
-        stop
-        @results.should == ['fixtures/folder1/file1.txt', 'fixtures/folder1/folder2/file2.txt']
-      end
-
-      it "catches a deleted file" do
-        file = @fixture_path.join("folder1/file1.txt")
-        File.exists?(file).should be_true
-        start
-        File.delete file
-        stop
-        FileUtils.touch file
-        @results.should == ['fixtures/folder1/file1.txt']
-      end
-
-      it "catches a moved file" do
-        file1 = @fixture_path.join("folder1/file1.txt")
-        file2 = @fixture_path.join("folder1/movedfile1.txt")
-        File.exists?(file1).should be_true
-        File.exists?(file2).should be_false
-        start
-        FileUtils.mv file1, file2
-        stop
-        FileUtils.mv file2, file1
-        @results.should == ['fixtures/folder1/file1.txt', 'fixtures/folder1/movedfile1.txt']
-      end
-
-      it "doesn't process a change when it is stopped" do
-        file = @fixture_path.join("folder1/file1.txt")
-        File.exists?(file).should be_true
-        start
-        @listener.inotify.should_not_receive(:process)
-        stop
-        File.open(file, 'w') {|f| f.write('') }
-      end
-=======
-      it "should use Inotify as worker" do
-        @listener.__send__(:worker).should be_a(INotify::Notifier)
-      end
-
->>>>>>> b12769d2
-    end
-
-    it_should_behave_like "a listener that reacts to #on_change" 
-    it_should_behave_like "a listener scoped to a specific directory" 
-    
     # Fun fact: File.touch seems not to be enough on Linux to trigger a modify event
 
     it "doesn't process a change when it is stopped" do
