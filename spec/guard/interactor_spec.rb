--- conflicted
+++ resolved
@@ -2,197 +2,7 @@
 
 describe Guard::Interactor do
 
-<<<<<<< HEAD
   describe '.convert_scope' do
-=======
-  before do
-    ::Guard::UI.stub(:info)
-    ::Guard::UI.stub(:warning)
-    ::Guard::UI.stub(:error)
-    ::Guard::UI.stub(:debug)
-    ::Guard::UI.stub(:deprecation)
-  end
-
-  describe '#readline' do
-    it 'must be implemented by a subclass' do
-      expect { subject.read_line }.to raise_error(NotImplementedError)
-    end
-  end
-
-  describe '.fabricate' do
-    context 'with coolline available' do
-      before { Guard::CoollineInteractor.stub(:available?).and_return true }
-
-      it 'returns the Coolline interactor for a :coolline symbol' do
-        Guard::Interactor.interactor = :coolline
-        Guard::Interactor.fabricate.should be_an_instance_of(Guard::CoollineInteractor)
-      end
-    end
-
-    context 'with coolline unavailable' do
-      before { Guard::CoollineInteractor.stub(:available?).and_return false }
-
-      it 'returns nil' do
-        Guard::Interactor.interactor = :coolline
-        Guard::Interactor.fabricate.should be_nil
-      end
-    end
-
-    context 'with readline available' do
-      before { Guard::ReadlineInteractor.stub(:available?).and_return true }
-
-      it 'returns the Readline interactor for a :readline symbol' do
-        Guard::Interactor.interactor = :readline
-        Guard::Interactor.fabricate.should be_an_instance_of(Guard::ReadlineInteractor)
-      end
-    end
-
-    context 'with readline unavailable' do
-      before { Guard::ReadlineInteractor.stub(:available?).and_return false }
-
-      it 'returns nil' do
-        Guard::Interactor.interactor = :readline
-        Guard::Interactor.fabricate.should be_nil
-      end
-    end
-
-    it 'returns the Gets interactor for a :simple symbol' do
-      Guard::Interactor.interactor = :simple
-      Guard::Interactor.fabricate.should be_an_instance_of(Guard::SimpleInteractor)
-    end
-
-    it 'returns nil for an :off symbol' do
-      Guard::Interactor.interactor = :off
-      Guard::Interactor.fabricate.should be_nil
-    end
-
-    it 'auto detects the interactor when unspecified' do
-      Guard::Interactor.interactor = nil
-      Guard::Interactor.should_receive(:auto_detect)
-      Guard::Interactor.fabricate
-    end
-  end
-
-  describe '.auto_detect' do
-    context 'when all interactors are available' do
-      before do
-        Guard::CoollineInteractor.stub(:available?).and_return true
-        Guard::ReadlineInteractor.stub(:available?).and_return true
-      end
-
-      it 'chooses the coolline interactor ' do
-        Guard::Interactor.auto_detect.should be_an_instance_of(Guard::CoollineInteractor)
-      end
-    end
-
-    context 'when only the coolline interactor is unavailable available' do
-      before do
-        Guard::CoollineInteractor.stub(:available?).and_return false
-        Guard::ReadlineInteractor.stub(:available?).and_return true
-      end
-
-      it 'chooses the readline interactor ' do
-        Guard::Interactor.auto_detect.should be_an_instance_of(Guard::ReadlineInteractor)
-      end
-    end
-
-    context 'when coolline and readline interactors are unavailable available' do
-      before do
-        Guard::CoollineInteractor.stub(:available?).and_return false
-        Guard::ReadlineInteractor.stub(:available?).and_return false
-      end
-
-      it 'chooses the simple interactor ' do
-        Guard::Interactor.auto_detect.should be_an_instance_of(Guard::SimpleInteractor)
-      end
-    end
-  end
-
-  describe '#process_input' do
-    before do
-      ::Guard.stub(:within_preserved_state).and_yield
-      ::Guard.runner = stub('runner')
-    end
-
-    it 'shows the help on help action' do
-      subject.should_receive(:extract_scopes_and_action).with('help').and_return [{ }, :help, []]
-      subject.should_receive(:help)
-      subject.process_input 'help'
-    end
-
-    it 'describes the DSL on show action' do
-      subject.should_receive(:extract_scopes_and_action).with('show').and_return [{ }, :show, []]
-      ::Guard::DslDescriber.should_receive(:show)
-      subject.process_input 'show'
-    end
-
-    it 'stops Guard on stop action and exit' do
-      subject.should_receive(:extract_scopes_and_action).with('stop').and_return [{ }, :stop, []]
-      ::Guard.should_receive(:stop)
-
-      begin
-        subject.process_input 'stop'
-        raise 'Guard did not exit!'
-      rescue SystemExit => e
-        e.status.should eq(0)
-      end
-    end
-
-    it 'pauses Guard on pause action' do
-      subject.should_receive(:extract_scopes_and_action).with('pause').and_return [{ }, :pause, []]
-      ::Guard.should_receive(:pause)
-      subject.process_input 'pause'
-    end
-
-    it 'reloads Guard on reload action' do
-      subject.should_receive(:extract_scopes_and_action).with('reload').and_return [{ }, :reload, []]
-      ::Guard.should_receive(:reload).with({ })
-      subject.process_input 'reload'
-    end
-
-    it 'runs an empty file change on change action' do
-      subject.should_receive(:extract_scopes_and_action).with('change spec/guard_spec.rb').and_return [{ }, :change, ['spec/guard_spec.rb']]
-      ::Guard.runner.should_receive(:run_on_changes).with(['spec/guard_spec.rb'], [], [])
-      subject.process_input 'change spec/guard_spec.rb'
-    end
-
-    it 'runs all Guard on run_all action' do
-      subject.should_receive(:extract_scopes_and_action).with('').and_return [{ }, :run_all, []]
-      ::Guard.should_receive(:run_all).with({ })
-      subject.process_input ''
-    end
-
-    it 'toggles the notifications on notification action' do
-      subject.should_receive(:extract_scopes_and_action).with('notification').and_return [{ }, :notification, []]
-      subject.should_receive(:toggle_notification)
-      subject.process_input 'notification'
-    end
-
-    it 'shows an error on unknown action' do
-      subject.should_receive(:extract_scopes_and_action).with('foo').and_return [{ }, :unknown, []]
-      ::Guard::UI.should_receive(:error).with 'Unknown command foo'
-      subject.process_input 'foo'
-    end
-  end
-
-  describe 'toggle_notification' do
-    before { ::Guard::UI.stub(:info) }
-
-    it 'disables the notifications when enabled' do
-      ENV['GUARD_NOTIFY'] = 'true'
-      ::Guard::Notifier.should_receive(:turn_off)
-      subject.toggle_notification
-    end
-
-    it 'enables the notifications when disabled' do
-      ENV['GUARD_NOTIFY'] = 'false'
-      ::Guard::Notifier.should_receive(:turn_on)
-      subject.toggle_notification
-    end
-  end
-
-  describe '#extract_scopes_and_action' do
->>>>>>> 06b91bc8
     before(:all) do
       class Guard::Foo < Guard::Guard; end
       class Guard::Bar < Guard::Guard; end
@@ -219,60 +29,17 @@
       scopes, _ = Guard::Interactor.convert_scope %w(frontend)
       scopes.should eql({ :group => @frontend_group })
     end
-<<<<<<< HEAD
-    
+
     it 'returns a plugin scope' do
       scopes, _ = Guard::Interactor.convert_scope %w(foo)
       scopes.should eql({ :guard => @foo_guard })
       scopes, _ = Guard::Interactor.convert_scope %w(bar)
       scopes.should eql({ :guard => @bar_guard })
     end
-    
+
     it 'returns the unkown scopes' do
       _, unkown = Guard::Interactor.convert_scope %w(unkown scope)
       unkown.should eql %w(unkown scope)
-=======
-
-    context 'for an action command' do
-      it 'returns the action if the command contains only a action' do
-        subject.extract_scopes_and_action('exit').should == [{ }, :stop, []]
-      end
-
-      it 'returns the first action if the command contains multiple actions, removes all other actions' do
-        subject.extract_scopes_and_action('change reload').should == [{ }, :change, []]
-      end
-    end
-
-    context 'for a scope command' do
-      it 'returns guard scope and run_all action if entry is only a guard scope' do
-        subject.extract_scopes_and_action('foo-bar').should == [{ :guard => @foo_bar_guard }, :run_all, []]
-      end
-
-      it 'returns group scope and run_all action if entry is only a group scope' do
-        subject.extract_scopes_and_action('backend').should == [{ :group => @backend_group }, :run_all, []]
-      end
-
-      it 'returns group scope and run_all action if entry is a group scope and not a action' do
-        subject.extract_scopes_and_action('frontend x').should == [{ :group => @frontend_group }, :run_all, ['x']]
-      end
-
-      it 'returns the first group scope and drop the other scopes' do
-        subject.extract_scopes_and_action('backend frontend').should == [{ :group => @backend_group }, :run_all, []]
-        subject.extract_scopes_and_action('frontend backend').should == [{ :group => @frontend_group }, :run_all, []]
-      end
-    end
-
-    context 'for an action and scope command' do
-      it 'returns guard scope and action if entry is a guard scope and a action' do
-        subject.extract_scopes_and_action('foo r').should == [{ :guard => @foo_guard1 }, :reload, []]
-        subject.extract_scopes_and_action('r foo').should == [{ :guard => @foo_guard1 }, :reload, []]
-      end
-
-      it 'returns group scope and action if entry is a group scope and a action' do
-        subject.extract_scopes_and_action('frontend r').should == [{ :group => @frontend_group }, :reload, []]
-        subject.extract_scopes_and_action('r frontend').should == [{ :group => @frontend_group }, :reload, []]
-      end
->>>>>>> 06b91bc8
     end
 
   end
